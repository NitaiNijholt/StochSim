--- conflicted
+++ resolved
@@ -7,11 +7,7 @@
     '''Class for a M/M/n queue system server
     '''
 
-<<<<<<< HEAD
-    def __init__(self, env, n, lambda_rate, mu):
-=======
     def __init__(self, env, n, lambda_rate, mu, deterministic=False, hyper_prob=None, mu2=None):
->>>>>>> 60c80497
         '''Initializes the class using the following inputs:
         env - a SimPy environment
         n - number of servers in the system
@@ -26,11 +22,6 @@
         self.rho = self.lambda_rate / (n * self.mu)
         print(f"Created system with {n} servers and load {self.rho}.")
 
-<<<<<<< HEAD
-        # Beta parameter for exponential distributions
-        self.beta_arrival = 1 / lambda_rate
-        self.beta_service = 1 / mu
-=======
         self.hyper_prob = hyper_prob
 
         # Beta parameter for exponential distributions
@@ -38,7 +29,6 @@
         self.beta_service = 1 / mu
         if mu2:
             self.beta_service2 = 1 / mu2
->>>>>>> 60c80497
 
         # Create resource with capacity n
         self.processor = simpy.Resource(env, capacity=n)
@@ -47,8 +37,6 @@
         self.jobs = pd.DataFrame(columns=["jobID", "arr_time", "proc_time", "leave_time", "wait_delta"])
     
 
-<<<<<<< HEAD
-=======
     def get_process_time(self):
         '''Determines service time depending on current strategy
         '''
@@ -69,7 +57,6 @@
         return process_time
 
 
->>>>>>> 60c80497
     def setup_sim(self, print_progress=False):
         '''Set up simulation. If print_progress is True,
         the simulation events are printed on the go
@@ -81,10 +68,6 @@
 
         # Simulate queue
         while True:
-<<<<<<< HEAD
-            inter_t = np.random.exponential(self.beta_arrival)
-=======
->>>>>>> 60c80497
 
             # Determine inter-arrival time
             inter_t = np.random.exponential(self.beta_arrival)
@@ -99,20 +82,14 @@
         '''Creates job request at server
         '''
 
-<<<<<<< HEAD
-=======
         # Register arrival
->>>>>>> 60c80497
         if self.print: print(f"Job {request_id} arrives at queue at time {self.env.now}")
         self.jobs.loc[request_id] = [None, None, None, None, None]
         self.jobs["jobID"].loc[request_id] = "{:04d}".format(request_id)
         self.jobs["arr_time"].loc[request_id] = self.env.now
-<<<<<<< HEAD
-=======
 
         # Determine service time
         process_time = self.get_process_time()
->>>>>>> 60c80497
 
         # Submit request
         with self.processor.request() as request:
@@ -122,11 +99,7 @@
             
             self.jobs["proc_time"].loc[request_id] = self.env.now
             self.jobs["wait_delta"].loc[request_id] = self.env.now - self.jobs["arr_time"].loc[request_id]
-<<<<<<< HEAD
-            yield self.env.process(self.job_process())
-=======
             yield self.env.process(self.job_process(process_time))
->>>>>>> 60c80497
             if self.print: print(f"Job {request_id} is finished at {self.env.now}")
             self.jobs["leave_time"].loc[request_id]= self.env.now
     
@@ -135,10 +108,6 @@
         '''Processes job for a duration equal to process_time
         '''
 
-<<<<<<< HEAD
-        process_time = np.random.exponential(self.beta_service)
-        yield self.env.timeout(process_time)
-=======
         yield self.env.timeout(process_time)
 
 
@@ -183,5 +152,4 @@
 # env = simpy.Environment()
 # server = MultiServer(env, 2, 0.8, 1, True)
 # env.process(server.setup_sim(True))
-# env.run(until=50)
->>>>>>> 60c80497
+# env.run(until=50)